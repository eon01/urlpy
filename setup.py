#!/usr/bin/env python

# Copyright (c) 2012-2013 SEOmoz, Inc.
#
# Permission is hereby granted, free of charge, to any person obtaining
# a copy of this software and associated documentation files (the
# "Software"), to deal in the Software without restriction, including
# without limitation the rights to use, copy, modify, merge, publish,
# distribute, sublicense, and/or sell copies of the Software, and to
# permit persons to whom the Software is furnished to do so, subject to
# the following conditions:
#
# The above copyright notice and this permission notice shall be
# included in all copies or substantial portions of the Software.
#
# THE SOFTWARE IS PROVIDED "AS IS", WITHOUT WARRANTY OF ANY KIND,
# EXPRESS OR IMPLIED, INCLUDING BUT NOT LIMITED TO THE WARRANTIES OF
# MERCHANTABILITY, FITNESS FOR A PARTICULAR PURPOSE AND
# NONINFRINGEMENT. IN NO EVENT SHALL THE AUTHORS OR COPYRIGHT HOLDERS BE
# LIABLE FOR ANY CLAIM, DAMAGES OR OTHER LIABILITY, WHETHER IN AN ACTION
# OF CONTRACT, TORT OR OTHERWISE, ARISING FROM, OUT OF OR IN CONNECTION
# WITH THE SOFTWARE OR THE USE OR OTHER DEALINGS IN THE SOFTWARE.

try:
	from setuptools import setup
except ImportError:
	from distutils.core import setup

setup(
	name             = 'url',
<<<<<<< HEAD
	version          = '0.1.6',
=======
	version          = '0.1.4.5',
>>>>>>> f016eb67
	description      = 'URL Parsing',
	long_description = '''
Some helper functions for parsing URLs, sanitizing them, normalizing them.

This includes support for escaping, unescaping, punycoding, unpunycoding,
cleaning parameter and query strings, and a little more sanitization.
''',
	author           = 'Dan Lecocq',
	author_email     = 'dan@seomoz.org',
	url              = 'http://github.com/seomoz/url-py',
	py_modules       = ['url'],
	license          = 'MIT',
	platforms        = 'Posix; MacOS X',
	test_suite       = 'tests.testReppy',
	classifiers      = [
		'License :: OSI Approved :: MIT License',
		'Development Status :: 3 - Alpha',
		'Environment :: Web Environment',
		'Intended Audience :: Developers',
		'Topic :: Internet :: WWW/HTTP'],
	install_requires = [
		'publicsuffix'
	],
	tests_require = [
		'coverage',
		'nose',
	]
)<|MERGE_RESOLUTION|>--- conflicted
+++ resolved
@@ -28,11 +28,7 @@
 
 setup(
 	name             = 'url',
-<<<<<<< HEAD
-	version          = '0.1.6',
-=======
-	version          = '0.1.4.5',
->>>>>>> f016eb67
+	version          = '0.1.6.1',
 	description      = 'URL Parsing',
 	long_description = '''
 Some helper functions for parsing URLs, sanitizing them, normalizing them.
@@ -54,7 +50,7 @@
 		'Intended Audience :: Developers',
 		'Topic :: Internet :: WWW/HTTP'],
 	install_requires = [
-		'publicsuffix'
+		'publicsuffix2'
 	],
 	tests_require = [
 		'coverage',
