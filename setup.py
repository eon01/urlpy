#!/usr/bin/env python

# Copyright (c) 2012-2013 SEOmoz, Inc.
#
# Permission is hereby granted, free of charge, to any person obtaining
# a copy of this software and associated documentation files (the
# "Software"), to deal in the Software without restriction, including
# without limitation the rights to use, copy, modify, merge, publish,
# distribute, sublicense, and/or sell copies of the Software, and to
# permit persons to whom the Software is furnished to do so, subject to
# the following conditions:
#
# The above copyright notice and this permission notice shall be
# included in all copies or substantial portions of the Software.
#
# THE SOFTWARE IS PROVIDED "AS IS", WITHOUT WARRANTY OF ANY KIND,
# EXPRESS OR IMPLIED, INCLUDING BUT NOT LIMITED TO THE WARRANTIES OF
# MERCHANTABILITY, FITNESS FOR A PARTICULAR PURPOSE AND
# NONINFRINGEMENT. IN NO EVENT SHALL THE AUTHORS OR COPYRIGHT HOLDERS BE
# LIABLE FOR ANY CLAIM, DAMAGES OR OTHER LIABILITY, WHETHER IN AN ACTION
# OF CONTRACT, TORT OR OTHERWISE, ARISING FROM, OUT OF OR IN CONNECTION
# WITH THE SOFTWARE OR THE USE OR OTHER DEALINGS IN THE SOFTWARE.

try:
	from setuptools import setup
except ImportError:
	from distutils.core import setup

setup(
	name             = 'url',
	version          = '0.1.4',
	description      = 'URL Parsing',
	long_description = '''
Some helper functions for parsing URLs, sanitizing them, normalizing them.

This includes support for escaping, unescaping, punycoding, unpunycoding,
cleaning parameter and query strings, and a little more sanitization.
''',
	author           = 'Dan Lecocq',
	author_email     = 'dan@seomoz.org',
	url              = 'http://github.com/seomoz/url-py',
	py_modules       = ['url'],
	license          = 'MIT',
	platforms        = 'Posix; MacOS X',
	test_suite       = 'tests.testReppy',
	classifiers      = [
		'License :: OSI Approved :: MIT License',
		'Development Status :: 3 - Alpha',
		'Environment :: Web Environment',
		'Intended Audience :: Developers',
		'Topic :: Internet :: WWW/HTTP'],
	install_requires = [
		'publicsuffix'
	],
	tests_require = [
		'coverage',
		'nose',
<<<<<<< HEAD
		'publicsuffix2'
=======
>>>>>>> b63b1fca
	]
)<|MERGE_RESOLUTION|>--- conflicted
+++ resolved
@@ -50,14 +50,10 @@
 		'Intended Audience :: Developers',
 		'Topic :: Internet :: WWW/HTTP'],
 	install_requires = [
-		'publicsuffix'
+		'publicsuffix2'
 	],
 	tests_require = [
 		'coverage',
 		'nose',
-<<<<<<< HEAD
-		'publicsuffix2'
-=======
->>>>>>> b63b1fca
 	]
 )