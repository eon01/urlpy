#!/usr/bin/env python

# Copyright (c) 2012-2013 SEOmoz, Inc.
#
# Permission is hereby granted, free of charge, to any person obtaining
# a copy of this software and associated documentation files (the
# "Software"), to deal in the Software without restriction, including
# without limitation the rights to use, copy, modify, merge, publish,
# distribute, sublicense, and/or sell copies of the Software, and to
# permit persons to whom the Software is furnished to do so, subject to
# the following conditions:
#
# The above copyright notice and this permission notice shall be
# included in all copies or substantial portions of the Software.
#
# THE SOFTWARE IS PROVIDED "AS IS", WITHOUT WARRANTY OF ANY KIND,
# EXPRESS OR IMPLIED, INCLUDING BUT NOT LIMITED TO THE WARRANTIES OF
# MERCHANTABILITY, FITNESS FOR A PARTICULAR PURPOSE AND
# NONINFRINGEMENT. IN NO EVENT SHALL THE AUTHORS OR COPYRIGHT HOLDERS BE
# LIABLE FOR ANY CLAIM, DAMAGES OR OTHER LIABILITY, WHETHER IN AN ACTION
# OF CONTRACT, TORT OR OTHERWISE, ARISING FROM, OUT OF OR IN CONNECTION
# WITH THE SOFTWARE OR THE USE OR OTHER DEALINGS IN THE SOFTWARE.

try:
	from setuptools import setup
except ImportError:
	from distutils.core import setup

setup(
	name             = 'url',
<<<<<<< HEAD
	version          = '0.1.6.1',
=======
	version          = '0.1.7',
>>>>>>> 91ef2289
	description      = 'URL Parsing',
	long_description = '''
Some helper functions for parsing URLs, sanitizing them, normalizing them.

This includes support for escaping, unescaping, punycoding, unpunycoding,
cleaning parameter and query strings, and a little more sanitization.

This is a local modified version that uses publixsuffix2 instead
''',
	author           = 'Dan Lecocq',
	author_email     = 'dan@seomoz.org',
	url              = 'http://github.com/seomoz/url-py',
	py_modules       = ['url'],
	license          = 'MIT',
	platforms        = 'Posix; MacOS X',
	test_suite       = 'tests.testReppy',
	classifiers      = [
		'License :: OSI Approved :: MIT License',
		'Development Status :: 3 - Alpha',
		'Environment :: Web Environment',
		'Intended Audience :: Developers',
		'Topic :: Internet :: WWW/HTTP'],
	install_requires = [
		'publicsuffix2'
	],
	tests_require = [
		'coverage',
		'nose',
	]
)<|MERGE_RESOLUTION|>--- conflicted
+++ resolved
@@ -28,11 +28,7 @@
 
 setup(
 	name             = 'url',
-<<<<<<< HEAD
-	version          = '0.1.6.1',
-=======
-	version          = '0.1.7',
->>>>>>> 91ef2289
+	version          = '0.1.7.1',
 	description      = 'URL Parsing',
 	long_description = '''
 Some helper functions for parsing URLs, sanitizing them, normalizing them.
