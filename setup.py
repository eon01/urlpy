--- conflicted
+++ resolved
@@ -28,11 +28,7 @@
 
 setup(
 	name             = 'url',
-<<<<<<< HEAD
-	version          = '0.1.7.1',
-=======
-	version          = '0.2.0',
->>>>>>> 63128265
+	version          = '0.2.0.1',
 	description      = 'URL Parsing',
 	long_description = '''
 Some helper functions for parsing URLs, sanitizing them, normalizing them.
